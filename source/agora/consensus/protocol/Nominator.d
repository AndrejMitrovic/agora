/*******************************************************************************

    Contains the SCP consensus driver implementation.

    Copyright:
        Copyright (c) 2019 BOS Platform Foundation Korea
        All rights reserved.

    License:
        MIT License. See LICENSE for details.

*******************************************************************************/

module agora.consensus.protocol.Nominator;

import agora.common.crypto.Key;
import agora.common.Config;
import agora.common.Hash : hashFull;
import agora.common.Serializer;
import agora.common.Set;
import agora.common.Task;
import agora.consensus.data.Block;
import agora.consensus.data.Transaction;
import agora.network.NetworkManager;
import agora.node.Ledger;
import agora.utils.Log;
import agora.utils.PrettyPrinter;

import scpd.Cpp;
import scpd.scp.SCP;
import scpd.scp.SCPDriver;
import scpd.scp.Slot;
import scpd.scp.Utils;
import scpd.types.Stellar_types;
import scpd.types.Stellar_types : StellarHash = Hash;
import scpd.types.Stellar_SCP;
import scpd.types.Utils;
import scpd.Util;

import core.stdc.stdint;
import core.time;

mixin AddLogger!();

/// Ditto
public extern (C++) class Nominator : SCPDriver
{
    /// SCP instance
    private SCP* scp;

    /// Network manager for gossiping SCPEnvelopes
    private NetworkManager network;

    /// Key pair of this node
    private KeyPair key_pair;

    /// Task manager
    private TaskManager taskman;

    /// Ledger instance
    private Ledger ledger;

    /// The set of active timers
    /// Todo: SCPTests.cpp uses fake timers,
    /// Similar to how we use FakeClockBanManager!
    private Set!ulong timers;

    /// The set of externalized slot indices
    private Set!uint64_t externalized_slots;

    /// The quorum set
    private SCPQuorumSetPtr[StellarHash] quorum_set;

    /// The hash of the quorum set for this node
    private StellarHash quorum_hash;

    private alias TimerType = Slot.timerIDs;
    static assert(TimerType.max == 1);

    /// Tracks unique incremental timer IDs
    private ulong[TimerType.max + 1] last_timer_id;

    /// Timer IDs with >= of the active timer will be allowed to run
    private ulong[TimerType.max + 1] active_timer_ids;

    /// Quorum config
    private const QuorumConfig quorum_conf;

    /// Whether we're in the process of nominating
    private bool is_nominating;

extern(D):

    /***************************************************************************

        Constructor

        Params:
            network = the network manager for gossiping SCP messages
            key_pair = the key pair of this node
            ledger = needed for SCP state restoration & block validation
            taskman = used to run timers
            config = the quorum configuration

    ***************************************************************************/

    public this (NetworkManager network, KeyPair key_pair, Ledger ledger,
        TaskManager taskman, ref const QuorumConfig config)
    {
        this.network = network;
        this.quorum_conf = config;
        this.key_pair = key_pair;
        auto node_id = NodeID(StellarHash(key_pair.address[]));
        const IsValidator = true;
        auto quorum_set = verifyBuildSCPConfig(config);
        this.scp = createSCP(this, node_id, IsValidator, quorum_set);
        this.taskman = taskman;
        this.ledger = ledger;

        auto localQSet = makeSharedSCPQuorumSet(this.scp.getLocalQuorumSet());

        const bytes = ByteSlice.make(XDRToOpaque(*localQSet));
        this.quorum_hash = sha256(bytes);
        this.quorum_set[this.quorum_hash] = localQSet;

        this.restoreSCPState(ledger);
    }

    /***************************************************************************

        Returns:
            The quorum hash of this node.
            If the client does not have a mapping of this hash to the quorum set,
            it should call getQuorumSet with this hash.

    ***************************************************************************/

    public StellarHash getQuorumHash () @safe
    {
        return this.quorum_hash;
    }

    /***************************************************************************

        Returns:
            true if we're currently in the process of nominating

    ***************************************************************************/

    public bool isNominating () @safe @nogc nothrow
    {
        return this.is_nominating;
    }

    /***************************************************************************

        Try to begin a nomination round.

        If there is already one in progress, or if there are not enough
        transactions in the tx pool, return early.

    ***************************************************************************/

    public void tryNominate () @safe
    {
        // if we received another transaction while we're nominating, don't nominate again.
        // todo: when we change nomination to be time-based (rather than input-based),
        // then remove this part as it will be handled by a timer
        if (this.is_nominating)
            return;

        this.is_nominating = true;
        scope (exit) this.is_nominating = false;

        Set!Transaction txs;
        this.ledger.prepareNominatingSet(txs);
        if (txs.length == 0)
            return;  // not ready yet

        // note: we are not passing the previous tx set as we don't really
        // need it at this point (might later be necessary for chain upgrades)
        auto slot_idx = this.ledger.getBlockHeight() + 1;
        this.nominateTransactionSet(slot_idx, Set!Transaction.init, txs);
    }

    /***************************************************************************

        Verify the quorum configuration, and create a normalized SCPQuorum.

        Params:
            config = the quorum configuration

        Throws:
            an Exception if the quorum configuration is invalid

    ***************************************************************************/

    private static SCPQuorumSet verifyBuildSCPConfig (
        ref const QuorumConfig config)
    {
        import scpd.scp.QuorumSetUtils;

        auto scp_quorum = toSCPQuorumSet(config);
        normalizeQSet(scp_quorum);

        const ExtraChecks = true;
        const(char)* reason;
        if (!isQuorumSetSane(scp_quorum, ExtraChecks, &reason))
        {
            import std.conv;
            string failure = reason.to!string;
            log.fatal(failure);
            throw new Exception(failure);
        }

        return scp_quorum;
    }

    /***************************************************************************

        Nominate a new transaction set to the quorum.
        Failure to nominate is only logged.

        Params:
            slot_idx = the index of the slot to nominate for
            prev = the transaction set of the previous slot
            next = the proposed transaction set for the provided slot index

    ***************************************************************************/

    private void nominateTransactionSet (ulong slot_idx, Set!Transaction prev,
        Set!Transaction next) @trusted
    {
        log.info("{}(): Proposing tx set for slot {}", __FUNCTION__, slot_idx);

        auto prev_value = prev.serializeFull().toVec();
        auto next_value = next.serializeFull().toVec();
        if (this.scp.nominate(slot_idx, next_value, prev_value))
        {
            log.info("{}(): Tx set nominated", __FUNCTION__);
        }
        else
        {
            log.info("{}(): Tx set rejected nomination", __FUNCTION__);
        }
    }

    /***************************************************************************

        Restore SCP's internal state based on the provided ledger state

        Params:
            ledger = the ledger instance

    ***************************************************************************/

    private void restoreSCPState (Ledger ledger)
    {
        import agora.common.Serializer;
        import scpd.types.Stellar_SCP;
        import scpd.types.Utils;
        import scpd.types.Stellar_types : StellarHash = Hash, NodeID;
        import std.range;

        auto key = StellarHash(this.key_pair.address[]);
        auto pub_key = NodeID(key);

        foreach (block_idx, block; ledger.getBlocksFrom(0).enumerate)
        {
            Value block_value = block.serializeFull().toVec();

            SCPStatement statement =
            {
                nodeID: pub_key,
                slotIndex: block_idx,
                pledges: {
                    type_: SCPStatementType.SCP_ST_EXTERNALIZE,
                    externalize_: {
                        commit: {
                            counter: 0,
                            value: block_value,
                        },
                        nH: 0,
                    },
                },
            };

            SCPEnvelope env = SCPEnvelope(statement);
            this.scp.setStateFromEnvelope(block_idx, env);
            if (!this.scp.isSlotFullyValidated(block_idx))
                assert(0);
        }

        // there should at least be a genesis block
        if (this.scp.empty())
            assert(0);
    }

    /***************************************************************************

        Called when a new SCP Envelope is received from the network.

        Params:
            envelope = the SCP envelope

        Returns:
            true if the SCP protocol accepted this envelope

    ***************************************************************************/

    public void receiveEnvelope (SCPEnvelope envelope) @trusted
    {
<<<<<<< HEAD
        if (this.scp.receiveEnvelope(envelope) != SCP.EnvelopeState.VALID)
            log.info("Rejected invalid envelope: {}", envelope);
=======
        this.logEnvelope(envelope);
        return this.scp.receiveEnvelope(envelope) == SCP.EnvelopeState.VALID;
>>>>>>> 622ecc30
    }

    /***************************************************************************

        Log an SCPEnvelope

        Params:
            envelope = the SCPEnvelope to log

    ***************************************************************************/

    private void logEnvelope (SCPEnvelope envelope) nothrow
    {
        scope (failure) assert(0);
        import std.stdio;

        auto st = &envelope.statement;

        if (st.pledges.type_ == SCPStatementType.SCP_ST_NOMINATE)
        {
            auto nom = &st.pledges.nominate_;

            auto qset = this.getQSet(nom.quorumSetHash);

            import std.stdio;
            writefln("Found nomination with qset: %s", qset);
        }
    }

    extern (C++):


    /***************************************************************************

        Signs the SCPEnvelope with the node's private key.

        todo: Currently not signing yet. To be done.

        Params:
            envelope = the SCPEnvelope to sign

    ***************************************************************************/

    public override void signEnvelope (ref SCPEnvelope envelope)
    {
    }

    /***************************************************************************

        Validates the provided transaction set for the provided slot index,
        and returns a status code of the validation.

        Params:
            slot_idx = the slot index we're currently reaching consensus for
            value = the transaction set to validate
            nomination = unused, seems to be stellar-specific

    ***************************************************************************/

    public override ValidationLevel validateValue (uint64_t slot_idx,
        ref const(Value) value, bool nomination) nothrow
    {
        scope (failure) assert(0);

        try
        {
            auto tx_set = deserializeFull!(Set!Transaction)(
                cast(ubyte[])value[]);

            if (auto fail_reason = this.ledger.validateTxSet(tx_set))
            {
                log.error("validateValue(): Invalid tx set: {}", fail_reason);
                return ValidationLevel.kInvalidValue;
            }
        }
        catch (Exception ex)
        {
            log.error("{}: Received invalid tx set. Error: {}",
                __FUNCTION__, ex.message);

            return ValidationLevel.kInvalidValue;
        }

        return ValidationLevel.kFullyValidatedValue;
    }

    /***************************************************************************

        Called when consenus has been reached for the provided slot index and
        the transaction set.

        Params:
            slot_idx = the slot index
            value = the transaction set

    ***************************************************************************/

    public override void valueExternalized (uint64_t slot_idx,
        ref const(Value) value)
    {
        scope (failure) assert(0);

        if (slot_idx in this.externalized_slots)
            return;  // slot was already externalized
        this.externalized_slots.put(slot_idx);

        auto bytes = cast(ubyte[])value[];
        auto tx_set = deserializeFull!(Set!Transaction)(bytes);

        if (tx_set.length == 0)
            assert(0, "Transaction set empty");

        log.info("Externalized transaction set at {}: {}", slot_idx, tx_set);
        if (!this.ledger.onTXSetExternalized(tx_set))
            assert(0);
    }

    /***************************************************************************

        Params:
            qSetHash = the hash of the quorum set

        Returns:
            the SCPQuorumSet pointer for the provided quorum set hash

    ***************************************************************************/

    public override SCPQuorumSetPtr getQSet (ref const(StellarHash) qSetHash)
    {
        scope (failure) assert(0);  // todo: make nothrow

        if (auto scp_quroum = qSetHash in this.quorum_set)
            return *scp_quroum;

        // try to ask the network manager if it has the latest quorum data,
        // and update our cache if it does
        auto new_quorum = this.network.getQuorumSet(qSetHash);
        if (new_quorum !is null)
        {
            auto qset = makeSharedSCPQuorumSet(*new_quorum);
            this.quorum_set[qSetHash] = qset;
            return qset;
        }

        return SCPQuorumSetPtr.init;
    }

    /***************************************************************************

        Floods the given SCPEnvelope to the network of connected peers.

        Params:
            envelope = the SCPEnvelope to flood to the network.

    ***************************************************************************/

    public override void emitEnvelope (ref const(SCPEnvelope) envelope)
    {
        try
        {
            SCPEnvelope env = cast()envelope;

            // deep-dup as SCP stores pointers to memory on the stack
            env.statement.pledges = SCPStatement._pledges_t.fromString(
                env.statement.pledges.toString());
            this.network.gossipEnvelope(env);
        }
        catch (Exception ex)
        {
            import std.conv;
            assert(0, ex.to!string);
        }
    }

    /***************************************************************************

        Combine a set of transaction sets into a single transaction set.
        This may be done in arbitrary ways, as long as it's consistent
        (for a given input, the combined output is predictable).

        For simplicity we currently only pick the first transaction set
        to become the "combined" transaction set.

        Params:
            slot_idx = the slot index we're currently reaching consensus for
            candidates = a set of a set of transactions

    ***************************************************************************/

    public override Value combineCandidates (uint64_t slot_idx,
        ref const(set!Value) candidates)
    {
        scope (failure) assert(0);

        foreach (ref const(Value) candidate; candidates)
        {
            auto tx_set = deserializeFull!(Set!Transaction)(
                cast(ubyte[])candidate[]);

            if (auto msg = this.ledger.validateTxSet(tx_set))
            {
                log.error("combineCandidates(): Invalid tx set: {}", msg);
                continue;
            }
            else
            {
                log.info("combineCandidates: {}", slot_idx);
            }

            // todo: currently we just pick the first of the candidate values,
            // but we should ideally pick tx's out of the combined set
            return tx_set.serializeFull().toVec();
        }

        assert(0);  // should not reach here
    }

    /***************************************************************************

        Used for setting and clearing C++ callbacks which fire after a
        given timeout.

        On the D side we spawn a new task which waits until a timer expires.

        The callback is a C++ delegate, we use a helper function to invoke it.

        Params:
            slot_idx = the slot index we're currently reaching consensus for.
            timer_type = the timer type (see Slot.timerIDs).
            timeout = the timeout of the timer, in milliseconds.
            callback = the C++ callback to call.

    ***************************************************************************/

    public override void setupTimer (ulong slot_idx, int timer_type,
        milliseconds timeout, CPPDelegate!SCPCallback* callback)
    {
        scope (failure) assert(0);

        const type = cast(TimerType) timer_type;
        assert(type >= TimerType.min && type <= TimerType.max);
        if (callback is null || timeout == 0)
        {
            // signal deactivation of all current timers with this timer type
            this.active_timer_ids[type] = this.last_timer_id[type] + 1;
            return;
        }

        const timer_id = ++this.last_timer_id[type];
        this.taskman.runTask(
        {
            this.taskman.wait(timeout.msecs);

            // timer was cancelled
            if (timer_id < this.active_timer_ids[type])
                return;

            callCPPDelegate(callback);
        });
    }
}<|MERGE_RESOLUTION|>--- conflicted
+++ resolved
@@ -216,6 +216,8 @@
         return scp_quorum;
     }
 
+    __gshared bool first;
+
     /***************************************************************************
 
         Nominate a new transaction set to the quorum.
@@ -231,7 +233,18 @@
     private void nominateTransactionSet (ulong slot_idx, Set!Transaction prev,
         Set!Transaction next) @trusted
     {
+        import std.stdio;
         log.info("{}(): Proposing tx set for slot {}", __FUNCTION__, slot_idx);
+
+        synchronized
+        {
+            if (first)
+                return;
+
+            first = true;
+        }
+
+        writefln("%s is nominating", this.key_pair.address);
 
         auto prev_value = prev.serializeFull().toVec();
         auto next_value = next.serializeFull().toVec();
@@ -310,13 +323,9 @@
 
     public void receiveEnvelope (SCPEnvelope envelope) @trusted
     {
-<<<<<<< HEAD
+        this.logEnvelope(envelope);
         if (this.scp.receiveEnvelope(envelope) != SCP.EnvelopeState.VALID)
             log.info("Rejected invalid envelope: {}", envelope);
-=======
-        this.logEnvelope(envelope);
-        return this.scp.receiveEnvelope(envelope) == SCP.EnvelopeState.VALID;
->>>>>>> 622ecc30
     }
 
     /***************************************************************************
@@ -340,9 +349,17 @@
             auto nom = &st.pledges.nominate_;
 
             auto qset = this.getQSet(nom.quorumSetHash);
-
-            import std.stdio;
-            writefln("Found nomination with qset: %s", qset);
+            if (qset is null)
+            {
+                writefln("Found unknown qset: %s", qset);
+            }
+            else
+            {
+                auto qc = toQuorumConfig(*qset);
+                writefln("%s Found nomination with qset: %s",
+                    this.key_pair.address, qc);
+            }
+
         }
     }
 
