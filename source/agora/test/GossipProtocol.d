--- conflicted
+++ resolved
@@ -51,29 +51,11 @@
     auto send_txs = txs[0..$-1];
     // send it to tx to node
     send_txs.each!(tx => node_1.putTransaction(tx));
-<<<<<<< HEAD
     version (none)
     {
         // todo: race condition: when the 8th transaction is added to one node,
         // it begins the nomination protocol before the transaction had the
         // chance to be propagated to other nodes
-=======
-    // gossip was complete
-    nodes.each!(node =>
-       send_txs.each!(tx =>
-           node.hasTransactionHash(hashFull(tx)).retryFor(2.seconds)
-    ));
-    // When a block is created, the transaction is deleted from the transaction pool.
-    node_1.putTransaction(txs[$-1]);
-    nodes.each!(node => node.ctrl.offsetTime(10.minutes));
-    nodes.enumerate.each!((idx, node) =>
-        retryFor(node.getBlockHeight() == 1,
-        2.seconds,
-        format("Node %s has block height %s. Expected: %s",
-        idx,
-        node.getBlockHeight().to!string,
-        1)));
->>>>>>> fca96469
 
         // gossip was complete
         nodes.each!(node =>
@@ -82,6 +64,7 @@
         ));
         // When a block is created, the transaction is deleted from the transaction pool.
         node_1.putTransaction(txs[$-1]);
+        nodes.each!(node => node.ctrl.offsetTime(10.minutes));
         nodes.enumerate.each!((idx, node) =>
             retryFor(node.getBlockHeight() == 1,
             2.seconds,
