--- conflicted
+++ resolved
@@ -90,9 +90,7 @@
     assert(node_1.getBlocksFrom(100, 10).length == 0);
 }
 
-<<<<<<< HEAD
-=======
-/// test catch-up phase during booting
+/// test catch-up phase after initial booting (periodic catch-up)
 // test disabled: cannot add blocks if start() wasn't called,
 // we need the timer (and consensus)
 version (none) unittest
@@ -148,7 +146,6 @@
 }
 
 
->>>>>>> fca96469
 /// test catch-up phase after initial booting (periodic catch-up)
 unittest
 {
