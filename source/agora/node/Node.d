--- conflicted
+++ resolved
@@ -119,7 +119,6 @@
         log.info("Doing network discovery..");
         auto peers = this.network.discover();
         this.network.retrieveLatestBlocks(this.ledger);
-<<<<<<< HEAD
 
         if (this.config.node.is_validator)
         {
@@ -156,10 +155,8 @@
 
             this.nominator = new Nominator(this.config.node.key_pair,
                 this.ledger, this.taskman, quorum_peers, quorum_set);
+            this.ledger.startMakingBlocks(this.taskman);
         }
-=======
-        this.ledger.startMakingBlocks(this.taskman);
->>>>>>> fca96469
     }
 
     /***************************************************************************
