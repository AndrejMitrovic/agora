--- conflicted
+++ resolved
@@ -183,7 +183,7 @@
             while (1)
             {
                 taskman.wait(10.minutes);
-                this.tryCreateBlock();
+                this.tryNominateTxSet();
             }
         });
     }
@@ -219,13 +219,8 @@
             return false;
         }
 
-<<<<<<< HEAD
-        if (this.pool.length >= Block.TxsInBlock)
+        if (this.make_blocks_immediately)
             this.tryNominateTxSet();
-=======
-        if (this.make_blocks_immediately)
-            this.tryCreateBlock();
->>>>>>> fca96469
 
         return true;
     }
@@ -320,29 +315,6 @@
 
     /***************************************************************************
 
-<<<<<<< HEAD
-        Check whether the transaction is valid and may be added to the pool.
-
-        A transaction is valid if it references a previous UTXO in the
-        blockchain. Note that double-spend transactions are not tracked here,
-        they are only tracked during the creation of a block.
-
-        Params:
-            transaction = the transaction to validate
-
-        Returns:
-            true if the transaction may be added to the pool
-
-    ***************************************************************************/
-
-    public bool isValidTransaction (const ref Transaction tx) nothrow @safe
-    {
-        const ulong expect_height = this.getBlockHeight() + 1;
-        return tx.isInvalidReason(this.utxo_set.getUTXOFinder(), expect_height) is null;
-    }
-
-    /***************************************************************************
-
         Check whether the transaction set is valid.
 
         Params:
@@ -370,8 +342,6 @@
 
     /***************************************************************************
 
-=======
->>>>>>> fca96469
         Check whether the block is valid.
 
         Params:
